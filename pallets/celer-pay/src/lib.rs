#![recursion_limit = "200"]
#![cfg_attr(not(feature = "std"), no_std)]

mod celer_wallet;
mod ledger_operation;
mod mock;
mod pay_registry;
mod pay_resolver;
mod pool;
mod migration;
mod numeric_condition_caller;
pub mod traits;

#[cfg(test)]
pub mod tests;

use codec::{Decode, Encode};
use frame_support::{
    decl_error, decl_event, decl_module, decl_storage, ensure,
    storage::StorageMap,
    traits::{Currency, Get},
    dispatch::DispatchResultWithPostInfo,
    weights::{Weight, DispatchClass},
};
use frame_system::{self as system, ensure_signed};
use ledger_operation::{
    ChannelOf, ChannelStatus, CooperativeSettleRequestOf, CooperativeWithdrawRequestOf,
    LedgerOperation, OpenChannelRequestOf, PayIdList, SignedSimplexStateArrayOf, CELER_LEDGER_ID,
};
use celer_wallet::{CelerWallet, WalletOf, WALLET_ID};
use pay_registry::{PayInfoOf, PayRegistry};
use pay_resolver::{PayResolver, ResolvePaymentConditionsRequestOf, VouchedCondPayResultOf, PAY_RESOLVER_ID};
use pool::{Pool, POOL_ID};
pub use traits::Trait;
use sp_runtime::traits::{AccountIdConversion, CheckedAdd, CheckedSub, Hash, Zero, Verify};
use sp_runtime::{RuntimeDebug, DispatchResult, DispatchError};
use sp_std::{prelude::*, vec, vec::Vec};

pub type BalanceOf<T> = <<T as Trait>::Currency as Currency<<T as system::Trait>::AccountId>>::Balance;

// A value placed in storage that represents the current version of the Celer Ledger storage.
// This value is used by the `on_runtime_upgrade` logic to determine whether we run
// storage migration logic. This should match directly with the semantic versions of the Rust crate.
#[derive(Encode, Decode, Clone, Copy, PartialEq, Eq, RuntimeDebug)]
enum Releases {
    V1_0_0,
    V2_0_0,
}

impl Default for Releases {
    fn default() -> Self {
        Releases::V1_0_0
    }
}

decl_storage! {
    trait Store for Module<T: Trait> as CelerLedger {
        /// Celer Ledger
        pub ChannelStatusNums get(fn channel_status_nums):
            map hasher(blake2_128_concat) u8 => Option<u8>;

        pub ChannelMap get(fn channel_map):
                map hasher(blake2_128_concat) T::Hash => Option<ChannelOf<T>>;

        /// Celer Wallet
        pub WalletNum get(fn wallet_num): u128;
        pub Wallets get(fn wallet): map hasher(blake2_128_concat) T::Hash => Option<WalletOf<T>>;

        /// Pool
        pub PoolBalances get(fn balances):
                map hasher(blake2_128_concat) T::AccountId => Option<BalanceOf<T>>;
        pub Allowed get(fn allowed):
                double_map hasher(blake2_128_concat) T::AccountId, hasher(blake2_128_concat) T::AccountId => Option<BalanceOf<T>>;

        // PayRegistry
        pub PayInfoMap get(fn info_map):
                map hasher(blake2_128_concat) T::Hash => Option<PayInfoOf<T>>;

        // Storage version of the pallet
        StorageVersion build(|_| Releases::V1_0_0): Releases;
    }
}

mod weight_for {
    use frame_support::{traits::Get, weights::Weight};
    use super::Trait;

    /// Calculate the weight for `deposit_in_batch`
    pub(crate) fn deposit_in_batch<T: Trait>(
        channel_id_len: u64,
        channel_id_len_weight: Weight
    ) -> Weight {
        T::DbWeight::get().reads_writes(6 * channel_id_len, 5 * channel_id_len)
            .saturating_add(channel_id_len_weight.saturating_mul(100_000_000))
    }

    /// Calculate the weight for `snapshot_states`
    pub(crate) fn snapshot_states<T: Trait>(
        signed_simplex_states_len: u64,
        signed_simplex_states_len_weight: Weight
    ) -> Weight {
        T::DbWeight::get().reads_writes(signed_simplex_states_len, signed_simplex_states_len)
            .saturating_add(signed_simplex_states_len_weight.saturating_mul(100_000_000))
    }

    /// Calculate the weight for `intend_settle`
    pub(crate) fn intend_settle<T: Trait>(
        signed_simplex_states_len: u64,
        signed_simplex_states_len_weight: u64,
        pay_ids_len: Weight,
        pay_ids_len_weight: Weight,
    ) -> Weight {
        T::DbWeight::get().reads_writes(signed_simplex_states_len + 2 * pay_ids_len , 2 * pay_ids_len)
            .saturating_add(pay_ids_len_weight.saturating_mul(50_000_000))
            .saturating_add(signed_simplex_states_len_weight.saturating_mul(100_000_000))
    }

    /// Calculate the weight for `resolve_payment_by_conditions`
    pub(crate) fn resolve_payment_by_conditions<T: Trait>(
        conditions_len: Weight
    ) -> Weight {
        T::DbWeight::get().reads_writes(2, 1)
            .saturating_add(100_000_000)
            .saturating_add(conditions_len.saturating_mul(50_000_000))
    }

    /// Calculate the weight for `resolve_payment_vouched_result`
    pub(crate) fn resolve_payment_by_vouched_result<T: Trait>(
        conditions_len: Weight
    ) -> Weight {
        T::DbWeight::get().reads_writes(2, 1)
            .saturating_add(100_000_000)
            .saturating_add(conditions_len.saturating_mul(50_000_000))
    }
}

decl_module! {
    pub struct Module<T: Trait> for enum Call where origin: T::Origin {
        type Error = Error<T>;
        
        fn deposit_event() = default;

 /// ============================ Celer Ledger Operation =========================================
        /// Set the balance limits
        ///
        /// Parameters:
        /// - `channel_id`: Id of the channel
        /// - `limits`: Limits amount of channel
        /// 
        /// # <weight>
        /// ## Weight
        /// - Complexity: `O(1)`
        /// - DB:
        ///   - 1 storage reads `ChannelMap`
        ///   - 1 storage mutation `ChannelMap`
        /// #</weight>
        #[weight = 50_000_000 + T::DbWeight::get().reads_writes(1, 1)]
        fn set_balance_limits(
            origin,
            channel_id: T::Hash,
            #[compact] limits: BalanceOf<T>
        ) -> DispatchResult {
            LedgerOperation::<T>::set_balance_limits(origin, channel_id, limits)?;
            Ok(())
        }
        
        /// Disable balance limits
        ///
        /// Parameter:
        /// `channel_id`: Id of the channel
        /// 
        /// # <weight>
        /// ## Weight
        /// - Complexity: `0(1)
        /// - DB:
        ///   - 1 storage reads `ChannelMap`
        ///   - 1 storage mutation `ChannelMap`
        /// #</weight>
        #[weight = 50_000_000 + T::DbWeight::get().reads_writes(1, 1)]
        fn disable_balance_limits(
            origin,
            channel_id: T::Hash
        ) -> DispatchResult {
            LedgerOperation::<T>::disable_balance_limits(origin, channel_id)?;
            Ok(())
        }

        /// Enable balance limits
        ///
        /// Parameter:
        /// `channel_id`: Id of the channel
        /// 
        /// # <weight>
        /// ## Weight
        /// - Complexity: `0(1)`
        /// - DB:
        ///   - 1 storage reads `ChannelMap`
        ///   - 1 storage mutation `ChannelMap`
        /// #</weight>
        #[weight = 50_000_000 + T::DbWeight::get().reads_writes(1, 1)]
        fn enable_balance_limits(
            origin,
            channel_id: T::Hash
        ) -> DispatchResult {
            LedgerOperation::<T>::enable_balance_limits(origin, channel_id)?;
            Ok(())
        }

        /// Open a state channel through auth withdraw message
        ///
        /// Parameters:
        /// `open_request`: open channel request message
        /// `msg_value`: amount of funds to deposit from caller
        /// 
        /// # <weight>
        /// ## Weight
        /// - Complexity: `O(1)`
        ///   - 1 storage write `ChannelMap`
        ///   - 1 storage reads `Wallets`
        ///   - 1 storage mutation `Wallets`
        ///   - 1 storage reads `Balances`
        ///   - 1 storage mutation `Balances`
        ///   - 2 storage reads `Allowed`
        ///   - 1 storage mutation `Allowed`
        ///   - 1 storage write `WalletNum`
        /// # </weight>
        #[weight = 100_000_000 + T::DbWeight::get().reads_writes(4, 5)]
        fn open_channel(
            origin,
            open_request: OpenChannelRequestOf<T>,
            msg_value: BalanceOf<T>
        ) -> DispatchResult {
            LedgerOperation::<T>::open_channel(origin, open_request, msg_value)?;            
            let wallet_num = Self::wallet_num() + 1;
            WalletNum::put(wallet_num);

            Ok(())
        }

        /// Deposit funds into the channel
        ///
        /// Parameters:
        /// `channel_id`: Id of the channel
        /// `receiver`: address of the receiver
        /// `msg_value`: amount of funds to deposit from caller
        /// `transfer_from_amount`: amount of funds to be transfered from Pool
        /// 
        /// # <weight>
        /// ## Weight
        /// - Complexity: `O(1)`
        /// - DB:
        ///   - 1 storage reads `ChannelMap`
        ///   - 1 storage mutation `ChannelMap`
        ///   - 2 storage reads `Wallets`
        ///   - 2 storage mutation `Wallets`
        ///   - 1 storage reads `Balances`
        ///   - 1 storage mutation `Balances`
        ///   - 2 storage reads `Allowed`
        ///   - 1 storage mutation `Allowed`
        /// # </weight>
        #[weight = 100_000_000 + T::DbWeight::get().reads_writes(6, 5)]
        fn deposit(
            origin,
            channel_id: T::Hash,
            receiver: T::AccountId,
            msg_value: BalanceOf<T>,
            transfer_from_amount: BalanceOf<T>
        ) -> DispatchResult {
            LedgerOperation::<T>::deposit(origin, channel_id, receiver, msg_value, transfer_from_amount)?;
            Ok(())
        }

        /// Deposit funds into the channel
        ///
        /// Parameters:
        /// `channel_ids`: Id list of channel
        /// `receivers`: address list of receiver
        /// `msg_values`: amounts list of funds to deposit from caller
        /// `transfer_from_amounts`: amounts list of funds to be transfered from Pool
        /// 
        /// # <weight>
        /// ## Weight
        /// - Complexity: `O(N)`
        ///     - `N` channel_ids-len
        /// - DB:
        ///   - N storage reads  `ChannelMap`
        //    - N storage mutation `ChannelMap`
        ///   - 2*N storage reads `Wallets`
        ///   - 2*N storage mutation `Wallets`
        ///   - N storage reads `Balances`
        ///   - N storage mutation `Balances`
        ///   - 2*N storage reads `Allowed`
        ///   - N storage mutation `Allowed`
        /// # </weight
        #[weight = (
            weight_for::deposit_in_batch::<T>(
                channel_ids.len() as u64, // N
                channel_ids.len() as Weight, // N
            ),
            DispatchClass::Operational
        )]
        fn deposit_in_batch(
            origin,
            channel_ids: Vec<T::Hash>,
            receivers: Vec<T::AccountId>,
            msg_values: Vec<BalanceOf<T>>,
            transfer_from_amounts: Vec<BalanceOf<T>>
        ) -> DispatchResultWithPostInfo {
            ensure!(
                channel_ids.len() == receivers.len() &&
                receivers.len() == msg_values.len() &&
                msg_values.len() == transfer_from_amounts.len(),
                "Length do not match"
            );
            for i in 0..channel_ids.len() {
                LedgerOperation::<T>::deposit(origin.clone(), channel_ids[i], receivers[i].clone(), msg_values[i], transfer_from_amounts[i])?;
            }

            Ok(Some(weight_for::deposit_in_batch::<T>(
                channel_ids.len() as u64,
                channel_ids.len() as Weight,
            )).into())
        }

        /// Store signed simplex states on-chain as checkpoints
        ///
        /// Dev: simplex states in this array are not necessarily in the same channel,
        ///      which means snapshotStates natively supports multi-channel batch processing.
        ///      This function only updates seqNum, transferOut, pendingPayOut of each on-chain
        ///      simplex state. It can't ensure that the pending pays will be cleared during
        ///      settling the channel, which requires users call intendSettle with the same state.
        ///
        /// Parameter:
        /// `signed_simplex_state_array`: SignedSimplexStateArray message
        /// 
        /// # <weight>
        /// ## Weight
        /// - Complexity: `O(N)`
        ///     - `N` signed_simplex_states-len
        /// - DB:
        ///   - N storage reads `ChannelMap`
        ///   - N storage mutation `ChannelMap`
        /// # </weight>
        #[weight = (
            weight_for::snapshot_states::<T>(
                signed_simplex_state_array.signed_simplex_states.len() as u64, // N
                signed_simplex_state_array.signed_simplex_states.len() as Weight, // N
            ),
            DispatchClass::Operational
        )]
        fn snapshot_states(
            origin,
            signed_simplex_state_array: SignedSimplexStateArrayOf<T>
        ) -> DispatchResultWithPostInfo {
            ensure_signed(origin)?;
            LedgerOperation::<T>::snapshot_states(signed_simplex_state_array.clone())?;
            
            Ok(Some(weight_for::snapshot_states::<T>(
                signed_simplex_state_array.signed_simplex_states.len() as u64, // N
                signed_simplex_state_array.signed_simplex_states.len() as Weight, // N
            )).into())
        }

        /// Intend to withdraw funds from channel
        ///
        /// Dev: only peers can call intend_withdraw
        ///
        /// Parameters:
        /// `channel_id`: Id of channel
        /// `amount`: amount of funds to withdraw
<<<<<<< HEAD
        /// `recipient_channel_id`: withdraw to receiver address if get_zero_hash(),
=======
        /// `receipient_channel_id`: withdraw to receiver address if zero_hash,
>>>>>>> 7b40aee0
        ///     otherwise deposit to receiver address in the recipient channel
        /// 
        /// # <weight>
        /// ## Weight
        /// - Complexity: `O(1)`
        /// - DB:
        ///   - 1 storage reads `ChannelMap`
        ///   - 1 storage mutation `ChannelMap`
        /// # </weight>
        #[weight = 50_000_000 + T::DbWeight::get().reads_writes(1, 1)]
        fn intend_withdraw(
            origin,
            channel_id: T::Hash,
            amount: BalanceOf<T>,
            recipient_channel_id: T::Hash
        ) -> DispatchResult {
            LedgerOperation::<T>::intend_withdraw(origin, channel_id, amount, recipient_channel_id)?;
            Ok(())
        }

        /// Confirm channel withdrawal
        ///
        /// Dev: anyone can confirm a withdrawal intent
        ///
        /// Parameter:
        /// `channel_id`: Id of channel
        /// 
        /// # <weight>
        /// ## Weight
        /// - Complexity: `O(1)`
        /// - DB:
        ///   - 2 storage reads `ChannelMap`
        ///   - 2 storage mutation `ChannelMap`
        ///   - 2 storage reads `Wallets`
        ///   - 2 storage mutation `Wallets`
        /// # </weight>
        #[weight = 100_000_000 + T::DbWeight::get().reads_writes(4, 4)]
        fn confirm_withdraw(
            origin,
            channel_id: T::Hash
        ) -> DispatchResult {
            ensure_signed(origin)?;
            LedgerOperation::<T>::confirm_withdraw(channel_id)?;
            Ok(())
        }

        /// Veto current withdrawal intent
        ///
        /// Dev: only peers can veto withdrawal intent;
        ///      peers can veto a withdrawal even after (request_time + dispute_timeout)
        ///
        /// Parameter:
        /// `channel_id`: Id of channel
        /// 
        /// # <weight>
        /// ## Weight
        /// - Complexity: `O(1)`
        /// - DB:
        ///    - 1 storage reads `ChannelMap`
        ///    - 1 storage mutation `ChannelMap`
        /// # </weight>
        #[weight = 50_000_000 + T::DbWeight::get().reads_writes(1, 1)]
        fn veto_withdraw(
            origin,
            channel_id: T::Hash
        ) -> DispatchResult {
            LedgerOperation::<T>::veto_withdraw(origin, channel_id)?;
            Ok(())
        }

        /// Cooperatively withdraw specific amount of balance
        ///
        /// Parameter:
        /// `cooperative_withdraw_request`: CooprativeWithdrawRequest message
        /// 
        /// # <weight>
        /// ## Weight
        /// - Complexity: `O(1)`
        /// - DB:
        ///    - 2 storage reads `ChannelMap`
        ///    - 2 storage mutation `ChannelMap`
        ///    - 2 storage reads `Wallets`
        ///    - 2 storage mutation `Wallets`
        /// # </weight>
        #[weight = 100_000_000 + T::DbWeight::get().reads_writes(4, 4)]
        fn cooperative_withdraw(
            origin,
            cooperative_withdraw_request: CooperativeWithdrawRequestOf<T>
        ) -> DispatchResult {
            ensure_signed(origin)?;
            LedgerOperation::<T>::cooperative_withdraw(cooperative_withdraw_request)?;
            Ok(())
        }

        /// Intend to settle channel with an array of signed simplex states
        ///
        /// Dev: simplex states in this array are not necessarily in the same channel,
        ///      which means intendSettle natively supports multi-channel batch processing.
        ///      A simplex state with non-zero seqNum (non-null state) must be co-signed by both peers,
        ///      while a simplex state with seqNum=0 (null state) only needs to be signed by one peer.
        ///
        /// Parameter:
        /// `signed_simplex_state_array`: SignedSimplexStateArray message
        /// 
        /// # <weight>
        /// ## Weight
        /// - Complexity: `O(N * M)`
        ///     - `N` signed_simplex_states-len
        ///     - `M` pay_hashes-len
        /// - DB:
        ///   - N storage reads `ChannelMap`
        ///   - 2 * N storage mutation `ChannelMap`
        ///   - 2 * M storage reads `PayInfoMap`
        /// # </weight>
        #[weight = (
            weight_for::intend_settle::<T>(
                signed_simplex_state_array.signed_simplex_states.len() as u64,
                signed_simplex_state_array.signed_simplex_states[0].clone().simplex_state.clone().pending_pay_ids.unwrap().pay_ids.len() as u64, // M
                signed_simplex_state_array.signed_simplex_states.len() as Weight, // N
                signed_simplex_state_array.signed_simplex_states[0].clone().simplex_state.clone().pending_pay_ids.unwrap().pay_ids.len() as Weight, // M
            ),
            DispatchClass::Operational
        )]
        fn intend_settle(
            origin,
            signed_simplex_state_array: SignedSimplexStateArrayOf<T>
        ) -> DispatchResultWithPostInfo {
            LedgerOperation::<T>::intend_settle(origin, signed_simplex_state_array.clone())?;

            Ok(Some(weight_for::intend_settle::<T>(
                signed_simplex_state_array.signed_simplex_states.len() as u64, // N
                signed_simplex_state_array.signed_simplex_states[0].clone().simplex_state.clone().pending_pay_ids.unwrap().pay_ids.len() as u64, // M
                signed_simplex_state_array.signed_simplex_states.len() as Weight, // N
                signed_simplex_state_array.signed_simplex_states[0].clone().simplex_state.clone().pending_pay_ids.unwrap().pay_ids.len() as Weight, // M
            )).into())
        }

        /// Read payment results and add results to corresponding simplex payment channel
        ///
        /// Parameters:
        /// `channel_id`: Id of channel
        /// `peer_from`: address of the peer who send out funds
        /// `pay_id_list`: PayIdList
        ///
        /// # <weight>
        /// ## Weight
        /// - Complexity: `O(N)`
        ///     - `N` pay_ids-len
        /// - DB:
        ///   - 2 storage reads `ChannelMap`
        ///   - 1 storage mutation `ChannelMap`
        /// # </weight>
        #[weight = 100_000_000 + T::DbWeight::get().reads_writes(2, 1)]
        fn clear_pays(
            origin,
            channel_id: T::Hash,
            peer_from: T::AccountId,
            pay_id_list: PayIdList<T::Hash>
        ) -> DispatchResult {
            ensure_signed(origin)?;
            LedgerOperation::<T>::clear_pays(channel_id, peer_from, pay_id_list)?;
            Ok(())
        }

        /// Confirm channel settlement
        ///
        /// Dev: This must be called after settle_finalized_time
        ///
        /// Parameters:
        /// `channel_id`: Id of channel
        /// 
        /// # <weight>
        /// ## Weight
        /// - Complexity: `O(1)`
        /// - DB:
        ///   - 1 storage reads `ChannelMap`
        ///   - 2 storage mutation `ChannelMap`
        ///   - 1 storage reads `ChannelStatusNums`
        ///   - 1 storage mutation `ChannelStatusNums`
        ///   - 1 storage reads `Wallets`
        ///   - 1 storage mutation `Wallets`
        /// # </weight>
        #[weight = 100_000_000 + T::DbWeight::get().reads_writes(3, 4)]
        fn confirm_settle(
            origin,
            channel_id: T::Hash
        ) -> DispatchResult {
            ensure_signed(origin)?;
            LedgerOperation::<T>::confirm_settle(channel_id)?;
            Ok(())
        }

        /// Cooperatively settle the channel
        ///
        /// Parameter
        /// `settle_request`: CooperativeSettleRequest message
        /// 
        /// # <weight>
        /// ## Weight
        /// - Complexity: `O(1)`
        /// - DB:
        ///   - 2 storage reads `ChannelMap`
        ///   - 1 storage mutation `ChannelMap`
        ///   - 1 storage reads `ChannelStatusNums`
        ///   - 1 storage mutation `ChannelStatusNums`
        ///   - 1 storage reads `Wallets`
        ///   - 1 storage mutation `Wallets`
        /// # </weight>
        #[weight = 100_000_000 + T::DbWeight::get().reads_writes(4, 3)]
        fn cooperative_settle(
            origin,
            settle_request: CooperativeSettleRequestOf<T>
        ) -> DispatchResult {
            ensure_signed(origin)?;
            LedgerOperation::<T>::cooperative_settle(settle_request)?;
            Ok(())
        }

 /// ============================= Celer Wallet =======================================
        /// Deposit native token to a wallet.
        ///
        /// Parameter:
        /// `wallet_id`: Id of the wallet to deposit into
        /// `msg_value`: amount of funds to deposit to wallet
        /// 
        /// # <weight>
        /// ## Weight
        /// - Complexity: `O(1)`
        /// - DB:
        ///   - 1 storage reads `Walletss`
        ///   - 1 storage mutation `Wallets`
        /// # </weight>
        #[weight = 500_000 + T::DbWeight::get().reads_writes(1, 1)]
        fn deposit_native_token(
            origin,
            wallet_id: T::Hash,
            msg_value: BalanceOf<T>
        ) -> DispatchResult {
            CelerWallet::<T>::deposit_native_token(origin, wallet_id, msg_value)?;
            Ok(())
        }

 /// ========================= Pool ===================================================
        /// Deposit native token into Pool
        ///
        /// Parameters:
        /// `receiver`: the address native token is deposited to pool
        /// `msg_value`: amount of funds to deposit to pool
        /// 
        /// # <weight>
        /// ## Weight
        /// - Complexity: `O(1)`
        /// - DB:
        ///   - 2 storage reads `Balances`
        ///   - 1 storage mutation `Balances`
        /// #</weight>
        #[weight = 100_000_000 + T::DbWeight::get().reads_writes(2, 1)]
        fn deposit_pool(
            origin,
            receiver: T::AccountId,
            msg_value: BalanceOf<T>
        ) -> DispatchResult {
            Pool::<T>::deposit_pool(origin, receiver, msg_value)?;
            Ok(())
        }

        /// Withdraw native token from Pool
        ///
        /// Parameter:
        /// `value`: amount of funds to withdraw from pool
        /// 
        /// # <weight>
        /// ## Weight
        /// - Complexity: `O(1)`
        /// - DB:
        ///   - 2 storage reads `Balances`
        ///   - 1 storage mutation `Balances`
        /// # </weight>
        #[weight = 100_000_000 + T::DbWeight::get().reads_writes(2, 1)]
        fn withdraw_from_pool(
            origin,
            value: BalanceOf<T>
        ) -> DispatchResult {
            Pool::<T>::withdraw(origin, value)?;
            Ok(())
        }

        /// Approve the passed address the spend the specified amount of funds on behalf of caller.
        ///
        /// Parameters:
        /// `spender`: the address which will spend the funds
        /// `value`: amount of funds to spent
        /// 
        /// # <weight>
        /// ## Weight
        /// - Complexity: `O(1)`
        /// - DB:
        ///   - 1 storage write `Allowed`
        /// # </weight>
        #[weight = 500_000 + T::DbWeight::get().writes(1)]
        fn approve(
            origin,
            spender: T::AccountId,
            value: BalanceOf<T>
        ) -> DispatchResult {
            Pool::<T>::approve(origin, spender, value)?;
            Ok(())
        }

        /// Transfer funds from one address to another.
        ///
        /// Parameters:
        /// `from`: the address which you want to transfer funds from
        /// `to`: the address which you want to transfer to
        /// `value`: amount of funds to be transferred
        /// 
        /// # <weight>
        /// ## Weight
        /// - Complexity: `O(1)`
        /// - DB:
        ///   - 2 storage reads `Allowed`
        ///   - 1 storage mutation `Allowed`
        ///   - 3 storage reads `Balances`
        ///   - 1 storage mutation `Balances`
        /// # </weight>
        #[weight = 100_000_000 + T::DbWeight::get().reads_writes(5, 2)]
        fn transfer_from(
            origin,
            from: T::AccountId,
            to: T::AccountId,
            value: BalanceOf<T>
        ) -> DispatchResult {
            Pool::<T>::transfer_from(origin, from, to, value)?;
            Ok(())
        }

        /// Transfer to native token from one address to a wallet in CelerWallet Module.
        ///
        /// Parameters:
        /// `from`: the address which you want to transfer native token from
        /// `wallet_id`: Id of the wallet you want to deposit funds into
        /// `amount`: amount of funds to be transfered
        /// 
        /// # <weight>
        /// ## Weight
        /// - Complexity: `O(1)`
        /// - DB:
        ///   - 1 storage reads `Wallets`
        ///   - 1 storage mutation `Wallets`
        ///   - 1 storage reads `Balances`
        ///   - 1 storage mutation `Balances`
        ///   - 2 storage reads `Allowed`
        /// # </weight>
        #[weight = 100_000_000 + T::DbWeight::get().reads_writes(4, 2)]
        fn transfer_to_celer_wallet(
            origin,
            from: T::AccountId,
            wallet_id: T::Hash,
            amount: BalanceOf<T>
        ) -> DispatchResult {
            Pool::<T>::transfer_to_celer_wallet(origin, from, wallet_id, amount)?;
            Ok(())
        }

        /// Increase the amount of native token that an owner allowed to a spender.
        ///
        /// Parameters:
        /// `spender`: the address which spend the funds.
        /// `added_value`: amount of funds to increase the allowance by
        /// 
        /// # <weight>
        /// ## Weight
        /// - Complexity: `O(1)`
        /// - DB:
        ///   - 1 storage reads `Allowed`
        ///   - 1 storage mutation `Allowed`
        /// # </weight>
        #[weight = 100_000_000 + T::DbWeight::get().reads_writes(1, 1)]
        fn increase_allowance(
            origin,
            spender: T::AccountId,
            added_value: BalanceOf<T>
        ) -> DispatchResult {
            Pool::<T>::increase_allowance(origin, spender, added_value)?;
            Ok(())
        }

        /// Decrease the amount of native token that an owner allowed to a spender.
        ///
        /// Parameters:
        /// `spender`: the address which will spend the funds
        /// `subtracted_value`: amount of funds to decrease the allowance by
        /// 
        /// # <weight>
        /// ## Weight
        /// - Complexity: `O(1)`
        /// - DB:
        ///   - 1 storage reads `Allowed`
        ///   - 1 storage mutation `Allowed`
        /// # </weight>
        #[weight = 100_000_000 + T::DbWeight::get().reads_writes(1, 1)]
        fn decrease_allowance(
            origin,
            spender: T::AccountId,
            subtracted_value: BalanceOf<T>
        ) -> DispatchResult {
            Pool::<T>::decrease_allowance(origin, spender, subtracted_value)?;
            Ok(())
        }

 /// ==================================== PayResolver =============================================
        /// Resolve a payment by onchain getting its conditons outcomes
        ///
        /// Dev: HASH_LOCK should only be used for establishing multi-hop paymetns,
        ///      and is always required to be true for all transfer function logic types.
        ///      a pay with not condiiton or only true HASH_LOCK conditions in condition array.
        ///
        /// Parameters:
        /// `resolve_pay_request`: ResolvePayByConditionsRequest message
        /// 
        /// # <weight>
        /// ## Weight
        /// - Complexity: `O(N)`
        ///     - N: condtions-len
        /// - DB:
        ///   - 2 storage reads `PayRegistry`
        ///   - 1 storage mutation `PayRegistry`
        /// # </weight>
        #[weight = (
            weight_for::resolve_payment_by_conditions::<T>(
                resolve_pay_request.cond_pay.conditions.len() as Weight
            ),
            DispatchClass::Operational
        )]
        fn resolve_payment_by_conditions(
            origin,
            resolve_pay_request: ResolvePaymentConditionsRequestOf<T>
        ) -> DispatchResultWithPostInfo {
            ensure_signed(origin)?;
            PayResolver::<T>::resolve_payment_by_conditions(resolve_pay_request.clone())?;
            
            Ok(Some(weight_for::resolve_payment_by_conditions::<T>(
                resolve_pay_request.cond_pay.conditions.len() as Weight, // N
            )).into())
        }

        ///　Resolve a payment by submitting an offchain vouched result
        ///
        /// Parameter:
        /// `vouched_pay_result`: VouchedCondPayResult message
        /// 
        /// # <weight>
        /// ## Weight
        /// - Complexity: `O(N)`
        ///     - N: conditions-len
        /// - DB:
        ///   - 2 storage reads `PayRegistry`
        ///   - 1 storage mutation `PayRegistry`
        /// # </weight>
        #[weight = (
            weight_for::resolve_payment_by_vouched_result::<T>(
                vouched_pay_result.cond_pay_result.cond_pay.conditions.len() as Weight
            ),
            DispatchClass::Operational
        )]
        fn resolve_payment_by_vouched_result(
            origin,
            vouched_pay_result: VouchedCondPayResultOf<T>
        ) -> DispatchResultWithPostInfo {
            ensure_signed(origin)?;
            PayResolver::<T>::resolve_payment_vouched_result(vouched_pay_result.clone())?;
            
            Ok(Some(weight_for::resolve_payment_by_vouched_result::<T>(
                vouched_pay_result.cond_pay_result.cond_pay.conditions.len() as Weight, // N
            )).into())
        }

 //// ======================================================================================
        /// TODO: RPC implementation
        /// In the current version, rpc implementation included in the runtime will cause 
        /// a substrate error at compile time, so I will implement it in the next version.
        /// 
        /// Emit AccountId of Ledger Operation module
        #[weight = 10_000]
        fn emit_celer_ledger_id(_origin) {
            Self::deposit_event(RawEvent::CelerLedgerId(CELER_LEDGER_ID.into_account()));
        }

        /// Emit channel basic info
        #[weight = 10_000]
        fn emit_channel_info(_origin, channel_id: T::Hash) {
            let c = match Self::channel_map(channel_id) {
                Some(channel) => channel,
                None => return Err(Error::<T>::ChannelNotExist)?,
            };

            Self::deposit_event(RawEvent::ChannelInfo(
                c.balance_limits_enabled,
                c.balance_limits.unwrap_or(Zero::zero()),
                c.status as u8,
            ));
        }
        
        /// Emit channel settle open time
        #[weight = 10_000]
        fn emit_settle_finalized_time(_origin, channel_id: T::Hash) {
            let c = match Self::channel_map(channel_id) {
                Some(channel) => channel,
                None => return Err(Error::<T>::ChannelNotExist)?,
            };

            Self::deposit_event(RawEvent::SettleFinalizedTime(
                c.settle_finalized_time.unwrap_or(Zero::zero())
            ));
        }

        /// Emit cooperative withdraw seq num
        #[weight = 10_000]
        fn emit_cooperative_withdraw_seq_num(_origin, channel_id: T::Hash) {
            let c = match Self::channel_map(channel_id) {
                Some(channel) => channel,
                None => return Err(Error::<T>::ChannelNotExist)?,
            };

            Self::deposit_event(RawEvent::CooperativeWithdrawSeqNum(
                c.cooperative_withdraw_seq_num.unwrap_or(0)
            ));
        }

        /// Emit one channel's total balance amount
        #[weight = 10_000]
        fn emit_total_balance(_origin, channel_id: T::Hash) {
            let c = match Self::channel_map(channel_id) {
                Some(channel) => channel,
                None => return Err(Error::<T>::ChannelNotExist)?,
            };
            let mut balance: BalanceOf<T> = c.peer_profiles[0].deposit;
            balance = balance.checked_add(&c.peer_profiles[1].deposit)
                .ok_or(Error::<T>::OverFlow)?;
            balance = balance.checked_sub(&c.peer_profiles[0].clone().withdrawal.unwrap_or(Zero::zero()))
                .ok_or(Error::<T>::UnderFlow)?;
            balance = balance.checked_sub(&c.peer_profiles[1].clone().withdrawal.unwrap_or(Zero::zero()))
                .ok_or(Error::<T>::UnderFlow)?;
        
            Self::deposit_event(RawEvent::TotalBalance(balance));
        }

        /// Emit one channel's balance info
        #[weight = 10_000]
        fn emit_balance_map(_origin, channel_id: T::Hash) {
            let c = match Self::channel_map(channel_id) {
                Some(channel) => channel,
                None => return Err(Error::<T>::ChannelNotExist)?,
            };

            Self::deposit_event(RawEvent::BalanceMap(
                vec![
                    c.peer_profiles[0].peer_addr.clone(),
                    c.peer_profiles[1].peer_addr.clone(),
                ],
                vec![c.peer_profiles[0].deposit, c.peer_profiles[1].deposit],
                vec![
                    c.peer_profiles[0].clone().withdrawal.unwrap_or(Zero::zero()),
                    c.peer_profiles[1].clone().withdrawal.unwrap_or(Zero::zero()),
                ],
            ));
        }

        /// Emit dipute time out
        #[weight = 10_000]
        fn emit_dispute_time_out(_origin, channel_id: T::Hash) {
            let c = match Self::channel_map(channel_id) {
                Some(channel) => channel,
                None => return Err(Error::<T>::ChannelNotExist)?,
            };

            Self::deposit_event(RawEvent::DisputeTimeout(
                c.dispute_timeout
            ));
        }

        /// Emit state seq_num map of a duplex channel
        #[weight = 10_000]
        fn emit_state_seq_num_map(_origin, channel_id: T::Hash) {
            let c = match Self::channel_map(channel_id) {
                Some(channel) => channel,
                None => return Err(Error::<T>::ChannelNotExist)?,
            };

            Self::deposit_event(RawEvent::StateSeqNumMap(
                vec![
                    c.peer_profiles[0].peer_addr.clone(),
                    c.peer_profiles[1].peer_addr.clone(),
                ],
                vec![
                    c.peer_profiles[0].state.seq_num,
                    c.peer_profiles[1].state.seq_num,
                ],
            ));
        }

        /// Emit transfer_out map of a duplex channel
        #[weight = 10_000]
        fn emit_transfer_out_map(_origin, channel_id: T::Hash) {
            let c = match Self::channel_map(channel_id) {
                Some(channel) => channel,
                None => return Err(Error::<T>::ChannelNotExist)?,
            };

            Self::deposit_event(RawEvent::TransferOutMap(
                vec![
                    c.peer_profiles[0].peer_addr.clone(),
                    c.peer_profiles[1].peer_addr.clone(),
                ],
                vec![
                    c.peer_profiles[0].state.transfer_out,
                    c.peer_profiles[1].state.transfer_out,
                ],
            ));
        }

        /// Emit next_pay_id_list_hash_map of a duplex channel
        #[weight = 10_000]
        fn emit_next_pay_id_list_hash_map(_origin, channel_id: T::Hash) {
            let c = match Self::channel_map(channel_id) {
                Some(channel) => channel,
                None => return Err(Error::<T>::ChannelNotExist)?,
            };

            let zero_hash = Self::get_zero_hash();
            Self::deposit_event(RawEvent::NextPayIdListHashMap(
                vec![
                    c.peer_profiles[0].peer_addr.clone(),
                    c.peer_profiles[1].peer_addr.clone(),
                ],
                vec![
                    c.peer_profiles[0].state.next_pay_id_list_hash.unwrap_or(zero_hash),
                    c.peer_profiles[1].state.next_pay_id_list_hash.unwrap_or(zero_hash),
                ],
            ));
        }

        /// Emit last_pay_resolve_deadline map of a duplex channel
        #[weight = 10_000]
        fn emit_last_pay_resolve_deadline_map(_origin, channel_id: T::Hash) {
            let c = match Self::channel_map(channel_id) {
                Some(channel) => channel,
                None => return Err(Error::<T>::ChannelNotExist)?,
            };

            Self::deposit_event(RawEvent::LastPayResolveDeadlineMap(
                vec![
                    c.peer_profiles[0].peer_addr.clone(),
                    c.peer_profiles[1].peer_addr.clone(),
                ],
                vec![
                    c.peer_profiles[0].state.last_pay_resolve_deadline,
                    c.peer_profiles[1].state.last_pay_resolve_deadline,
                ],
            ));
        }

        /// Emit pending_pay_out_map of a duplex channel
        #[weight = 10_000]
        fn emit_pending_pay_out_map(_origin, channel_id: T::Hash) {
            let c = match Self::channel_map(channel_id) {
                Some(channel) => channel,
                None => return Err(Error::<T>::ChannelNotExist)?,
            };

            Self::deposit_event(RawEvent::PendingPayOutMap(
                vec![
                    c.peer_profiles[0].peer_addr.clone(),
                    c.peer_profiles[1].peer_addr.clone(),
                ],
                vec![
                    c.peer_profiles[0].state.pending_pay_out,
                    c.peer_profiles[1].state.pending_pay_out,
                ]
            ))
        }

        /// Emit withdraw intent of the channel
        #[weight = 10_000]
        fn emit_withdraw_intent(_origin, channel_id: T::Hash) {
            let c = match Self::channel_map(channel_id) {
                Some(channel) => channel,
                None => return Err(Error::<T>::ChannelNotExist)?,
            };

            let zero_hash = Self::get_zero_hash();
            Self::deposit_event(RawEvent::WithdrawIntent(
                c.withdraw_intent.receiver,
                c.withdraw_intent.amount.unwrap_or(Zero::zero()),
                c.withdraw_intent.request_time.unwrap_or(Zero::zero()),
                c.withdraw_intent.recipient_channel_id.unwrap_or(zero_hash),
            ));
        }

        /// Emit channel number if given status
        #[weight = 10_000]
        fn emit_channel_status_num(_origin, channel_status: u8) {
            Self::deposit_event(RawEvent::ChannelStatusNums(
                <ChannelStatusNums>::get(channel_status).unwrap_or(0)
            ))
        }

        /// Emit migration info of the peers in the channel
        #[weight = 10_000]
        fn emit_peers_migration_info(_origin, channel_id: T::Hash) {
            let c = match Self::channel_map(channel_id) {
                Some(channel) => channel,
                None => return Err(Error::<T>::ChannelNotExist)?,
            };

            Self::deposit_event(RawEvent::PeersMigrationInfo(
                vec![
                    c.peer_profiles[0].peer_addr.clone(),
                    c.peer_profiles[1].peer_addr.clone(),
                ],
                vec![c.peer_profiles[0].deposit, c.peer_profiles[1].deposit],
                vec![
                    c.peer_profiles[0].withdrawal.unwrap_or(Zero::zero()),
                    c.peer_profiles[1].withdrawal.unwrap_or(Zero::zero()),
                ],
                vec![
                    c.peer_profiles[0].state.seq_num,
                    c.peer_profiles[1].state.seq_num,
                ],
                vec![
                    c.peer_profiles[0].state.transfer_out,
                    c.peer_profiles[1].state.transfer_out,
                ],
                vec![
                    c.peer_profiles[0].state.pending_pay_out,
                    c.peer_profiles[1].state.pending_pay_out,
                ],
            ));
        }

        /// Emit AccountId of Celer Wallet module
        #[weight = 10_000]
        fn emit_celer_wallet_id(_origin) {
            Self::deposit_event(RawEvent::CelerWalletId(
                WALLET_ID.into_account()
            ));
        }

        /// Emit wallet info corresponding to wallet_id
        #[weight = 10_000]
        fn emit_wallet_info(_origin, wallet_id: T::Hash) {
            let w: WalletOf<T> = match Self::wallet(wallet_id) {
                Some(wallet) => wallet,
                None => return Err(Error::<T>::WalletNotExist)?,
            };
            
            Self::deposit_event(RawEvent::WalletInfo(
                w.owners,
                w.balance
            ));
        }

        /// Emit AccountId of Pool
        #[weight = 10_000]
        fn emit_pool_id(_origin) {
            Self::deposit_event(RawEvent::PoolId(
                POOL_ID.into_account()
            ));
        }

        /// Emit Amount of funds which is pooled of specifed address
        #[weight = 10_000]
        fn emit_pool_balance(_origin, owner: T::AccountId) {
            Self::deposit_event(RawEvent::PoolBalance(
                Self::balances(owner).unwrap_or(Zero::zero())
            ));
        }

        /// Emit Amount of funds which owner allowed to a spender
        #[weight = 10_000]
        fn emit_allowance(_origin, owner: T::AccountId, spender: T::AccountId) {
            Self::deposit_event(RawEvent::Allowance(
                Self::allowed(owner, spender).unwrap()
            ));
        }

        /// Emit AccountId of PayResolver module
        #[weight = 10_000]
        fn emit_pay_resolver_id(_origin) {
            Self::deposit_event(RawEvent::PayResolverId(
                PAY_RESOLVER_ID.into_account()
            ));
        }

        fn on_runtime_upgrade() -> Weight {
            migration::on_runtime_upgrade::<T>();
            500_000
        }
    }
}

decl_event! (
    pub enum Event<T> where
        <T as system::Trait>::Hash,
        <T as system::Trait>::AccountId,
        Balance = BalanceOf<T>,
        <T as system::Trait>::BlockNumber
    {
        /// CelerLedger
        /// SetBalanceLimits(channel_id, limits)
        SetBalanceLimits(Hash, Balance),
        /// DisableBalanceLimits(channel_id)
        DisableBalanceLimits(Hash),
        /// EnableBalanceLimits(channel_id)
        EnableBalanceLimits(Hash),
        /// OpnChannel(channel_id, channel_peers, deposits)
        OpenChannel(Hash, Vec<AccountId>, Vec<Balance>),
        /// DepositToChannel(channel_id, chanel_peers, deposits, withdrawals)
        DepositToChannel(Hash, Vec<AccountId>, Vec<Balance>, Vec<Balance>),
        /// SnapshotStates(channel_id,seq_nums)
        SnapshotStates(Hash, Vec<u128>),
        /// IntendWithdraw(channel_id, receiver, amount)
        IntendWithdraw(Hash, AccountId, Balance),
        /// ConfirmWithdraw(channel_id, withdrawn_amount, receiver, recipient_channel_id, deposits, withdrawals)
        ConfirmWithdraw(Hash, Balance, AccountId, Hash, Vec<Balance>, Vec<Balance>),
        /// VetoWithdraw(channel_id)
        VetoWithdraw(Hash),
        /// CooperativeWithdraw(channel_id, withdrawn_amount, receiver, recipient_channel_id, deposits, withdrawals, seq_num)
        CooperativeWithdraw(Hash, Balance, AccountId, Hash, Vec<Balance>, Vec<Balance>, u128),
        /// IntendSettle(channel_id, seq_nums)
        IntendSettle(Hash, Vec<u128>),
        /// ClearOnePay(channel_id, pay_id, peer_from, amount)
        ClearOnePay(Hash, Hash, AccountId, Balance),
        /// ConfirmSettle(channel_id, settle_balances)
        ConfirmSettle(Hash, Vec<Balance>),
        /// ConfirmSettleFail(channel_id)
        ConfirmSettleFail(Hash),
        /// CooperativeSettle(channel_id, settle_balances)
        CooperativeSettle(Hash, Vec<Balance>),

        /// Celer Wallet
        /// CreateWallet(channel_id, channel_peers)
        CreateWallet(Hash, Vec<AccountId>),
        /// DepositToWallet(wallet_id, amount)
        DepositToWallet(Hash, Balance),
        /// WithdrawFromWallet(wallet_id, receiver, amount)
        WithdrawFromWallet(Hash, AccountId, Balance),

        /// Pool
        /// DepositToPool(receiver, amount)
        DepositToPool(AccountId, Balance),
        /// WithdrawFromPool(receiver, amount)
        WithdrawFromPool(AccountId, Balance),
        /// Transfer(from, receiver, amount)
        Transfer(AccountId, AccountId, Balance),
        /// Approval(owner, spender, amount)
        Approval(AccountId, AccountId, Balance),

        /// PayRegsitry
        /// PayInfoUpdate(pay_id, amount, resolve_deadline)
        PayInfoUpdate(Hash, Balance, BlockNumber),
        /// ResolvePayment(pay_id, amount, resolve_deadline)
        ResolvePayment(Hash, Balance, BlockNumber),

        /// Information of state
        /// AccountId of Ledger Operation module
        CelerLedgerId(AccountId),
        /// Channel basic info
        ChannelInfo(
            bool, // balance_limits_enabled
            Balance, // balance_limits
            u8, // channel_status
        ),
        /// channel settle open time
        SettleFinalizedTime(BlockNumber),
        /// Cooperative withdraw seq_num
        CooperativeWithdrawSeqNum(u128),
        /// one channel's total balance amount
        TotalBalance(Balance),
        /// one channel's balance info
        BalanceMap(Vec<AccountId>, Vec<Balance>, Vec<Balance>),
        /// channel's dispute timeout
        DisputeTimeout(BlockNumber),
        /// state seq_num map of a duplex channel
        StateSeqNumMap(Vec<AccountId>, Vec<u128>),
        /// transfer_out map of a duplex channel
        TransferOutMap(Vec<AccountId>, Vec<Balance>),
        /// next_pay_id_list_hash map of a duplex channel
        NextPayIdListHashMap(Vec<AccountId>, Vec<Hash>),
        /// last_pay_resolve_deadline map of a duplex channel
        LastPayResolveDeadlineMap(Vec<AccountId>, Vec<BlockNumber>),
        /// pending_pay_out_map of a duplex channel
        PendingPayOutMap(Vec<AccountId>, Vec<Balance>),
        /// withdraw intent of the channel
        WithdrawIntent(
            AccountId, // receiver of withdraw intent
            Balance, // amount of withdraw intent
            BlockNumber, // request time of withdraw intent
            Hash // recipient channel id of withdraw intent
        ),
        /// Channel number of given status
        ChannelStatusNums(u8),
        /// migration info of the peers in the channel
        PeersMigrationInfo(
            Vec<AccountId>, // channel peers
            Vec<Balance>, // deposit
            Vec<Balance>, // withdrawals 
            Vec<u128>, // seq_num
            Vec<Balance>, // transfer_out
            Vec<Balance> // pending_pay_out
        ),
        /// AccountId of Celer Wallet module
        CelerWalletId(AccountId),
        /// wallet info corresponding to wallet_id
        WalletInfo(Vec<AccountId>, Balance),
        /// AccountId of Pool
        PoolId(AccountId),
        /// Amount of funds which is pooled of specifed address
        PoolBalance(Balance),
        /// Amount of funds which owner allowed to a spender
        Allowance(Balance),
        /// AccountId of PayResolver module
        PayResolverId(AccountId),
    }   
);

decl_error! {
    pub enum Error for Module<T: Trait> {
        // error
        Error,
        // overflow
        OverFlow,
        // underflow
        UnderFlow,
        // channel peer is not exist
        PeerNotExist,
        // balance_limits is not exist
        BalanceLimitsNotExist,
        // channel is not exist
        ChannelNotExist,
        // withdrraw_intent is not exist
        WithdrawIntentNotExist,
        // who is not channel peer
        NotChannelPeer,
        // confrom_settle fail
        ConfirmSettleFail,
        // Balances is not exist
        BalancesNotExist,
        // Wallet is not exist
        WalletNotExist,
        // Allowed is not exist
        AllowedNotExist,
        // PayInfo is not exist
        PayInfoNotExist,
        // hash_lock is not exit
        HashLockNotExist,
        // condition_address is not exit
        ConditionAddressNotExist,
        // numeric app is not exist
        NumericAppNotExit
    }
}

impl<T: Trait> Module<T> {
/// ============================== Celer Ledger Operation =======================================
    /// Return AccountId of Ledger Operation module
    pub fn get_celer_ledger_id() -> T::AccountId {
        return CELER_LEDGER_ID.into_account();
    }

    /// Return channel confirm settle open time
    ///
    /// Parameter:
    /// `channel_id`: Id of channel
    pub fn get_settle_finalized_time(channel_id: T::Hash) -> Option<T::BlockNumber> {
        let c = match Self::channel_map(channel_id) {
            Some(channel) => channel,
            None => return None,
        };
        return c.settle_finalized_time;
    }

    /// Return channel status
    ///
    /// Parameter:
    /// `channel_id`: Id of channel
    pub fn get_channel_status(channel_id: T::Hash) -> ChannelStatus {
        let c = match Self::channel_map(channel_id) {
            Some(channel) => channel,
            None => return ChannelStatus::Uninitialized,
        };
        return c.status;
    }

    /// Return cooperative withdraw seq_num
    ///
    /// Parameter:
    /// `channel_id`: Id of channel
    pub fn get_cooperative_withdraw_seq_num(channel_id: T::Hash) -> Option<u128> {
        let c = match Self::channel_map(channel_id) {
            Some(channel) => channel,
            None => return None,
        };
        return c.cooperative_withdraw_seq_num;
    }

    /// Return one channel's total balance amount
    ///
    /// Parameter:
    /// `channel_id`: Id of channel
    pub fn get_total_balance(channel_id: T::Hash) -> Result<BalanceOf<T>, DispatchError> {
        let c: ChannelOf<T> = Self::channel_map(channel_id).unwrap();
        let mut balance: BalanceOf<T> = c.peer_profiles[0].deposit;
        balance = balance.checked_add(&c.peer_profiles[1].deposit)
            .ok_or(Error::<T>::OverFlow)?;
        balance = balance.checked_sub(&c.peer_profiles[0].clone().withdrawal.unwrap_or(Zero::zero()))
            .ok_or(Error::<T>::UnderFlow)?;
        balance = balance.checked_sub(&c.peer_profiles[1].clone().withdrawal.unwrap_or(Zero::zero()))
            .ok_or(Error::<T>::UnderFlow)?;
        return Ok(balance);
    }

    /// Return 
    ///
    /// Parameter:
    /// `channel_id`: Id of channel
    pub fn get_balance_map(
        channel_id: T::Hash,
    ) -> (Vec<T::AccountId>, Vec<BalanceOf<T>>, Vec<BalanceOf<T>>) {
        let c = Self::channel_map(channel_id).unwrap();
        return (
            vec![
                c.peer_profiles[0].peer_addr.clone(),
                c.peer_profiles[1].peer_addr.clone(),
            ],
            vec![c.peer_profiles[0].deposit, c.peer_profiles[1].deposit],
            vec![
                c.peer_profiles[0].clone().withdrawal.unwrap_or(Zero::zero()),
                c.peer_profiles[1].clone().withdrawal.unwrap_or(Zero::zero()),
            ],
        );
    }

    /// Return channel's dispute timeout    
    ///
    /// Parameter:
    /// `channel_id: Id of channel
    pub fn get_dispute_time_out(channel_id: T::Hash) -> Option<T::BlockNumber> {
        let c = match Self::channel_map(channel_id) {
            Some(channel) => channel,
            None => return None,
        };
        return Some(c.dispute_timeout);
    }

    /// Return state seq_num map of a duplex channel
    ///
    /// Parameter:
    /// `channel_id`: Id of channel
    pub fn get_state_seq_num_map(channel_id: T::Hash) -> Option<(Vec<T::AccountId>, Vec<u128>)> {
        let c = match Self::channel_map(channel_id) {
            Some(channel) => channel,
            None => return None,
        };
        return Some((
            vec![
                c.peer_profiles[0].peer_addr.clone(),
                c.peer_profiles[1].peer_addr.clone(),
            ],
            vec![
                c.peer_profiles[0].state.seq_num,
                c.peer_profiles[1].state.seq_num,
            ],
        ));
    }

    /// Return transfer_out map of a duplex channel
    ///
    /// Parameter:
    /// `channel_id`: Id of channel
    pub fn get_transfer_out_map(
        channel_id: T::Hash,
    ) -> Option<(Vec<T::AccountId>, Vec<BalanceOf<T>>)> {
        let c = match Self::channel_map(channel_id) {
            Some(channel) => channel,
            None => return None,
        };
        return Some((
            vec![
                c.peer_profiles[0].peer_addr.clone(),
                c.peer_profiles[1].peer_addr.clone(),
            ],
            vec![
                c.peer_profiles[0].state.transfer_out,
                c.peer_profiles[1].state.transfer_out,
            ],
        ));
    }

    /// Return next_pay_id_list_hash map of a duplex channel
    ///
    /// Parameter:
    /// `channel_id`: Id of channel
    pub fn get_next_pay_id_list_hash_map(
        channel_id: T::Hash,
    ) -> Option<(Vec<T::AccountId>, Vec<T::Hash>)> {
        let c = match Self::channel_map(channel_id) {
            Some(channel) => channel,
            None => return None,
        };

        let zero_hash = Self::get_zero_hash();
        return Some((
            vec![
                c.peer_profiles[0].peer_addr.clone(),
                c.peer_profiles[1].peer_addr.clone(),
            ],
            vec![
                c.peer_profiles[0].state.next_pay_id_list_hash.unwrap_or(zero_hash),
                c.peer_profiles[1].state.next_pay_id_list_hash.unwrap_or(zero_hash),
            ],
        ));
    }

    /// Return last_pay_resolve_deadline map of a duplex channel
    ///
    /// Parameter:
    /// `channel_id`: Id of channel
    pub fn get_last_pay_resolve_deadline_map(
        channel_id: T::Hash,
    ) -> Option<(Vec<T::AccountId>, Vec<T::BlockNumber>)> {
        let c = match Self::channel_map(channel_id) {
            Some(channel) => channel,
            None => return None,
        };
        return Some((
            vec![
                c.peer_profiles[0].peer_addr.clone(),
                c.peer_profiles[1].peer_addr.clone(),
            ],
            vec![
                c.peer_profiles[0].state.last_pay_resolve_deadline,
                c.peer_profiles[1].state.last_pay_resolve_deadline,
            ],
        ));
    }

    /// Return pending_pay_out map of a duplex channel
    ///
    /// Parameter:
    /// `channel_id`: Id of channel
    pub fn get_pending_pay_out_map(
        channel_id: T::Hash,
    ) -> Option<(Vec<T::AccountId>, Vec<BalanceOf<T>>)> {
        let c = match Self::channel_map(channel_id) {
            Some(channel) => channel,
            None => return None,
        };
        return Some((
            vec![
                c.peer_profiles[0].peer_addr.clone(),
                c.peer_profiles[1].peer_addr.clone(),
            ],
            vec![
                c.peer_profiles[0].state.pending_pay_out,
                c.peer_profiles[1].state.pending_pay_out,
            ],
        ));
    }

    /// Return the withdraw intent info of the channel
    ///
    /// Parameter:
    /// `channel_id`: Id of channel
    pub fn get_withdraw_intent(
        channel_id: T::Hash,
    ) -> Option<(T::AccountId, BalanceOf<T>, T::BlockNumber, T::Hash)> {
        let c = match Self::channel_map(channel_id) {
            Some(channel) => channel,
            None => return None,
        };

        let zero_channel_id: T::Hash = Self::get_zero_hash();
        let withdraw_intent = c.withdraw_intent;
        return Some((
            withdraw_intent.receiver,
            withdraw_intent.amount.unwrap_or(Zero::zero()),
            withdraw_intent.request_time.unwrap_or(Zero::zero()),
            withdraw_intent.recipient_channel_id.unwrap_or(zero_channel_id),
        ));
    }

    /// Return the channel number of given status
    ///
    /// Parameter:
    /// `channel_id`: Id of channel
    pub fn get_channel_status_num(channel_status: u8) -> Option<u8> {
        return <ChannelStatusNums>::get(channel_status);
    }

    /// Return balance limits
    ///
    /// Parameter:
    /// `channel_id`: Id of channel
    pub fn get_balance_limits(channel_id: T::Hash) -> Option<BalanceOf<T>> {
        let c = match Self::channel_map(channel_id) {
            Some(channel) => channel,
            None => return None,
        };
        return c.balance_limits;
    }

    /// Whether balance limits is enable.
    ///
    /// Parameter:
    /// `channel_id`: Id of channel
    pub fn get_balance_limits_enabled(channel_id: T::Hash) -> Option<bool> {
        let c = match Self::channel_map(channel_id) {
            Some(channel) => channel,
            None => return None,
        };
        return Some(c.balance_limits_enabled);
    }

    /// Return migration info of the peers in the channel
    ///
    /// Parameter:
    /// `channel_id`: Id of channel
    pub fn get_peers_migration_info(
        channel_id: T::Hash,
    ) -> Option<(
        Vec<T::AccountId>,
        Vec<BalanceOf<T>>,
        Vec<BalanceOf<T>>,
        Vec<u128>,
        Vec<BalanceOf<T>>,
        Vec<BalanceOf<T>>,
    )> {
        let c = match Self::channel_map(channel_id) {
            Some(channel) => channel,
            None => return None,
        };

        return Some((
            vec![
                c.peer_profiles[0].peer_addr.clone(),
                c.peer_profiles[1].peer_addr.clone(),
            ],
            vec![c.peer_profiles[0].deposit, c.peer_profiles[1].deposit],
            vec![
                c.peer_profiles[0].withdrawal.unwrap_or(Zero::zero()),
                c.peer_profiles[1].withdrawal.unwrap_or(Zero::zero()),
            ],
            vec![
                c.peer_profiles[0].state.seq_num,
                c.peer_profiles[1].state.seq_num,
            ],
            vec![
                c.peer_profiles[0].state.transfer_out,
                c.peer_profiles[1].state.transfer_out,
            ],
            vec![
                c.peer_profiles[0].state.pending_pay_out,
                c.peer_profiles[1].state.pending_pay_out,
            ],
        ));
    }

/// ================================= Celer Wallet =================================
    /// Return AccountId of Celer Wallet module
    pub fn get_celer_wallet_id() -> T::AccountId {
        return WALLET_ID.into_account();
    }

    /// Return wallet owner conrresponding tp wallet_id
    ///
    /// Parameter:
    /// `wallet_id`: Id of the wallet
    pub fn get_wallet_owners(wallet_id: T::Hash) -> Option<Vec<T::AccountId>> {
        let w: WalletOf<T> = match Self::wallet(wallet_id) {
            Some(wallet) => wallet,
            None => return None,
        };

        let owners = w.owners;
        return Some(owners);
    }

    /// Return amount of funds which is deposited into specified wallet
    ///
    /// Parameter:
    /// `wallet_id`: Id of the wallet
    pub fn get_wallet_balance(wallet_id: T::Hash) -> Option<BalanceOf<T>> {
        let w: WalletOf<T> = match Self::wallet(wallet_id) {
            Some(wallet) => wallet,
            None => return None,
        };

        let balance = w.balance;
        return Some(balance);
    }

/// =================================== Pool ===================================================
    /// Return AccountId of Pool
    pub fn get_pool_id() -> T::AccountId {
        return POOL_ID.into_account();
    }

    /// Return amount of funds which is pooled of specified address
    ///
    /// Prameter:
    /// `owner`: the address of query balance of
    pub fn get_pool_balance(owner: T::AccountId) -> Option<BalanceOf<T>> {
        return Self::balances(owner);
    }

    /// Return amount of funds which owner allowed to a spender
    ///
    /// Parameters:
    /// `owner`: the address which owns the funds
    /// `spender`: the address which will spend the funds
    pub fn get_allowance(owner: T::AccountId, spender: T::AccountId) -> Option<BalanceOf<T>> {
        return Self::allowed(owner, spender);
    }

/// ================================ PayResolver =============================================
    /// Retun AccountId of PayResolver module
    pub fn get_pay_resolver_id() -> T::AccountId {
        return PAY_RESOLVER_ID.into_account();
    }

/// ================================= PayRegistry ============================================
    /// Calculate pay id
    ///
    /// Parameter:
    /// `pay_hash`: hash of serialized cond_pay
    pub fn calculate_pay_id(pay_hash: T::Hash) -> T::Hash {
        let pay_id = PayRegistry::<T>::calculate_pay_id(pay_hash);
        return pay_id;
    }

/// =================================== Helper ===============================================
    pub fn valid_signers(
        signatures: Vec<<T as Trait>::Signature>,
        encoded: &[u8],
        signers: Vec<T::AccountId>,
    ) -> Result<(), DispatchError> {
        let signature1 = &signatures[0];
        let signature2 = &signatures[1];
        ensure!(
            (signature1.verify(encoded, &signers[0]) && signature2.verify(encoded, &signers[1]))
                || (signature1.verify(encoded, &signers[1])
                    && signature2.verify(encoded, &signers[0])),
            "Check co-sigs failed"
        );

        Ok(())
    }

    pub fn check_single_signature(
        signature: <T as Trait>::Signature,
        encoded: &[u8],
        signer: T::AccountId,
    ) -> Result<(), DispatchError> {
        ensure!(signature.verify(encoded, &signer), "Check sig failed");
        Ok(())
    }

    pub fn get_zero_hash() -> T::Hash {
        let zero_vec = vec![0 as u8];
        let get_zero_hash = T::Hashing::hash(&zero_vec);
        return get_zero_hash;
    }
}<|MERGE_RESOLUTION|>--- conflicted
+++ resolved
@@ -368,11 +368,7 @@
         /// Parameters:
         /// `channel_id`: Id of channel
         /// `amount`: amount of funds to withdraw
-<<<<<<< HEAD
         /// `recipient_channel_id`: withdraw to receiver address if get_zero_hash(),
-=======
-        /// `receipient_channel_id`: withdraw to receiver address if zero_hash,
->>>>>>> 7b40aee0
         ///     otherwise deposit to receiver address in the recipient channel
         /// 
         /// # <weight>
