--- conflicted
+++ resolved
@@ -908,11 +908,6 @@
         WithdrawFromPool(AccountId, Balance),
         /// Transfer(from, receiver, amount)
         Transfer(AccountId, AccountId, Balance),
-<<<<<<< HEAD
-=======
-        /// TransferToCelerWallet(wallet_id, from, amount)
-        TransferToCelerWallet(Hash, AccountId, Balance),
->>>>>>> c7d1d517
         /// Approval(owner, spender, amount)
         Approval(AccountId, AccountId, Balance),
 
