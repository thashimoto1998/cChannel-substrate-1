--- conflicted
+++ resolved
@@ -75,13 +75,9 @@
 [dependencies.sp-consensus-aura]
 default-features = false
 git = 'https://github.com/paritytech/substrate.git'
-<<<<<<< HEAD
 tag = 'v2.0.0-rc5'
 version = '0.8.0-rc5'
-=======
-tag = 'v2.0.0-rc4'
-version = '0.8.0-rc4'
->>>>>>> 2d7ec8c4
+
 
 [dependencies.sp-core]
 default-features = false
