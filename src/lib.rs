--- conflicted
+++ resolved
@@ -7,7 +7,6 @@
 mod mock_condition;
 mod pay_registry;
 mod pay_resolver;
-<<<<<<< HEAD
 mod pool;
 //mod migration;
 
@@ -18,26 +17,6 @@
     storage::StorageMap,
     traits::Currency,
 };
-=======
-mod mock_condition;
-mod mock;
-mod migration;
-
-use pallet_timestamp;
-use frame_support::{decl_storage, decl_module, decl_event, decl_error,
-    ensure, storage::StorageMap,
-    traits::{Currency},
-    weights::{SimpleDispatchInfo},
-};
-use codec::{Encode, Decode};
-use sp_runtime::{DispatchError, RuntimeDebug};
-use sp_runtime::traits::{
-    Hash, IdentifyAccount, 
-    Member, Verify, 
-    Zero, CheckedAdd, CheckedSub
-};
-use sp_std::{prelude::*, vec, vec::Vec};
->>>>>>> 5113969a
 use frame_system::{self as system, ensure_signed};
 use ledger_operation::{
     ChannelOf, ChannelStatus, CooperativeSettleRequestOf, CooperativeWithdrawRequestOf,
@@ -47,26 +26,13 @@
 use pay_registry::{PayInfoOf, PayRegistry};
 use pay_resolver::{PayResolver, ResolvePaymentConditionsRequestOf, VouchedCondPayResultOf};
 use pool::Pool;
-<<<<<<< HEAD
 use sp_runtime::traits::{CheckedAdd, CheckedSub, Hash, IdentifyAccount, Member, Verify, Zero};
 use sp_runtime::{DispatchError, DispatchResult, RuntimeDebug};
 use sp_std::{prelude::*, vec, vec::Vec};
 
 pub type BalanceOf<T> =
     <<T as Trait>::Currency as Currency<<T as system::Trait>::AccountId>>::Balance;
-=======
-use pay_resolver::{
-    PayResolver, 
-    ResolvePaymentConditionsRequestOf, 
-    VouchedCondPayResultOf,
-};
-use pay_registry::{
-    PayRegistry,
-    PayInfoOf,
-};
-
-pub type BalanceOf<T> = <<T as Trait>::Currency as Currency<<T as system::Trait>::AccountId>>::Balance;
->>>>>>> 5113969a
+
 
 pub trait Trait: system::Trait + pallet_timestamp::Trait {
     type Currency: Currency<Self::AccountId>;
@@ -134,11 +100,7 @@
             origin,
             channel_id: T::Hash,
             #[compact] limits: BalanceOf<T>
-<<<<<<< HEAD
-        ) -> DispatchResult {
-=======
-        ) -> Result<(), DispatchError> {
->>>>>>> 5113969a
+        ) -> DispatchResult {
             LedgerOperation::<T>::set_balance_limits(origin, channel_id, limits)?;
             Self::deposit_event(RawEvent::SetBalanceLimits(
                 channel_id,
@@ -372,11 +334,8 @@
         }
 
         /// Cooperatively withdraw specific amount of balance
-<<<<<<< HEAD
-        ///
-=======
+        ///
         /// 
->>>>>>> 5113969a
         /// Parameter:
         /// `cooperative_withdraw_request`: CooprativeWithdrawRequest message
         /// TODO: weight calculation
